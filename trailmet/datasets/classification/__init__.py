"""
The :mod:`trailmet.datasets` module includes utilities to load datasets,
including methods to load and fetch popular reference datasets.
"""
import os
#from .cifar import CIFAR10Dataset, CIFAR100Dataset, ImageNetDataset
<<<<<<< HEAD
from .cifar import CIFAR10Dataset
=======
from .cifar import CIFAR10Dataset, CIFAR100Dataset
>>>>>>> 1e645695
from .imagenet import ImageNetDataset

class DatasetFactory(object):
    """
    docstring to be written
    """
    @staticmethod
    def create_dataset(**kwargs):
        """
        Args:
            name(string): dataset name 'CIFAR10', 'CIFAR100', 'ImageNet',
            root(string):  Root directory of dataset where directory
                   cifar-10-batches-py exists or will be saved
                   to if download is set to True.
        Return:
            dataset(tuple): dataset
        """
        assert 'name' in kwargs, "should provide dataset name"
        name = kwargs['name']
        assert 'root' in kwargs, "should provide dataset root"
        if 'CIFAR10' == name:
            obj_dfactory = CIFAR10Dataset(**kwargs)
            dataset =  obj_dfactory.stack_dataset()
<<<<<<< HEAD
        # elif 'CIFAR100' == name:
            # dataset = CIFAR100Dataset(**kwargs)
=======
        elif 'CIFAR100' == name:
            obj_dfactory = CIFAR100Dataset(**kwargs)
            dataset =  obj_dfactory.stack_dataset()
>>>>>>> 1e645695
        elif 'ImageNet' == name:
            obj_dfactory = ImageNetDataset(**kwargs)
            dataset = obj_dfactory.stack_dataset()
        else:
            raise Exception(f"unknown dataset{kwargs['name']}")
        return dataset<|MERGE_RESOLUTION|>--- conflicted
+++ resolved
@@ -4,11 +4,7 @@
 """
 import os
 #from .cifar import CIFAR10Dataset, CIFAR100Dataset, ImageNetDataset
-<<<<<<< HEAD
-from .cifar import CIFAR10Dataset
-=======
 from .cifar import CIFAR10Dataset, CIFAR100Dataset
->>>>>>> 1e645695
 from .imagenet import ImageNetDataset
 
 class DatasetFactory(object):
@@ -32,14 +28,9 @@
         if 'CIFAR10' == name:
             obj_dfactory = CIFAR10Dataset(**kwargs)
             dataset =  obj_dfactory.stack_dataset()
-<<<<<<< HEAD
-        # elif 'CIFAR100' == name:
-            # dataset = CIFAR100Dataset(**kwargs)
-=======
         elif 'CIFAR100' == name:
             obj_dfactory = CIFAR100Dataset(**kwargs)
             dataset =  obj_dfactory.stack_dataset()
->>>>>>> 1e645695
         elif 'ImageNet' == name:
             obj_dfactory = ImageNetDataset(**kwargs)
             dataset = obj_dfactory.stack_dataset()
